--- conflicted
+++ resolved
@@ -5,7 +5,29 @@
 [![TypeScript](https://img.shields.io/badge/TypeScript-4.9.5-blue.svg)](https://www.typescriptlang.org/)
 [![Cloudflare Workers](https://img.shields.io/badge/Cloudflare%20Workers-F38020?logo=cloudflare&logoColor=white)](https://workers.cloudflare.com/)
 
-OpenDiscourse is a comprehensive political document analysis platform built on Cloudflare's powerful suite of services. It leverages Workers, D1, R2, KV, Vectorize, and AI Gateway to provide advanced document management, search, analysis, and RAG (Retrieval Augmented Generation) capabilities.
+OpenDiscourse is a comprehensive political document analysis platform built on Cloudflare's powerful suite of services. It leverages<<<<<<< HEAD
+OpenDiscourse represents the future of political document analysis, combining the power of Cloudflare's edge computing with advanced AI techniques to provide unprecedented insights into political discourse.
+
+## Repository Setup
+
+To set up this repository on GitHub and GitLab:
+
+1. **Create repositories** on GitHub and GitLab
+2. **Run the setup script**:
+   ```bash
+   ./setup_remotes.sh
+   ```
+3. **Or manually add remotes**:
+   ```bash
+   git remote add origin https://github.com/your-username/your-repo.git
+   git remote add gitlab https://gitlab.com/your-username/your-repo.git
+   ```
+4. **Push to both repositories**:
+   ```bash
+   git push -u origin main
+   git push -u gitlab main
+
+
 
 ## 🚀 Quick Start
 
@@ -653,33 +675,5 @@
 4. **Push to both repositories**:
    ```bash
    git push -u origin main
-<<<<<<< HEAD
    git push -u gitlab main
-=======
-   git push -u gitlab main
-   ```
-
-## Future Enhancements
-
-1. **User Authentication** - Add user accounts and access control
-2. **Advanced Visualization** - Interactive charts and graphs
-3. **Real-time Collaboration** - Multi-user document annotation
-4. **Mobile Application** - Native mobile apps for iOS and Android
-5. **Browser Extension** - Chrome extension for political research
-6. **API Integrations** - Connect to government data sources
-7. **Multilingual Support** - Support for multiple languages
-8. **Advanced RAG** - Multi-hop reasoning and complex query handling
-9. **crawl4ai-rag Integration** - Web crawling for enhanced data sources
-10. **Voice Analysis** - Speaker identification and voice pattern analysis
-11. **Cloudflare Containers** - Deploy Docker containers to Cloudflare Workers (June 2025)
-
-<<<<<<< HEAD
-OpenDiscourse represents the future of political document analysis, combining the power of Cloudflare's edge computing with advanced AI techniques to provide unprecedented insights into political discourse.
-=======
-# OpenDiscourse represents the future of political document analysis, combining the power of Cloudflare's edge computing with advanced AI techniques to provide unprecedented insights into political discourse.
-
-# opendiscourse.net-cf
-
-> > > > > > > b328189aabbeda0eb157cb62df9c02295c81962a
->>>>>>> b0b10b9 (scaffold infra: terraform skeleton, CI deploy workflows, backup script and docs)
->>>>>>> 80626be3
+
